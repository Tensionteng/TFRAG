# coding=utf-8
# author=maziqing
# email=maziqing.mzq@alibaba-inc.com

import numpy as np
import torch
import torch.nn as nn


def get_frequency_modes(seq_len, modes=64, mode_select_method='random'):
    """
    get modes on frequency domain:
    'random' means sampling randomly;
    'else' means sampling the lowest modes;
    """
    modes = min(modes, seq_len // 2)
    if mode_select_method == 'random':
        index = list(range(0, seq_len // 2))
        np.random.shuffle(index)
        index = index[:modes]
    else:
        index = list(range(0, modes))
    index.sort()
    return index


# ########## fourier layer #############
class FourierBlock(nn.Module):
<<<<<<< HEAD
    """
    Fourier layers
    """

=======
>>>>>>> 0d1f5330
    def __init__(self, in_channels, out_channels, seq_len, modes=0, mode_select_method='random'):
        super(FourierBlock, self).__init__()
        print('fourier enhanced block used!')
        """
        1D Fourier block. It performs representation learning on frequency domain, 
        it does FFT, linear transform, and Inverse FFT.    
        """
        # get modes on frequency domain
        self.index = get_frequency_modes(seq_len, modes=modes, mode_select_method=mode_select_method)
        print('modes={}, index={}'.format(modes, self.index))

        self.scale = (1 / (in_channels * out_channels))
        self.weights1 = nn.Parameter(
            self.scale * torch.rand(8, in_channels // 8, out_channels // 8, len(self.index), dtype=torch.float))
        self.weights2 = nn.Parameter(
            self.scale * torch.rand(8, in_channels // 8, out_channels // 8, len(self.index), dtype=torch.float))

    # Complex multiplication
    def compl_mul1d(self, order, x, weights):
        x_flag = True
        w_flag = True
        if not torch.is_complex(x):
            x_flag = False
            x = torch.complex(x, torch.zeros_like(x).to(x.device))
        if not torch.is_complex(weights):
            w_flag = False
            weights = torch.complex(weights, torch.zeros_like(weights).to(weights.device))
        if x_flag or w_flag:
            return torch.complex(torch.einsum(order, x.real, weights.real) - torch.einsum(order, x.imag, weights.imag),
                                 torch.einsum(order, x.real, weights.imag) + torch.einsum(order, x.imag, weights.real))
        else:
            return torch.einsum(order, x.real, weights.real)

    def forward(self, q, k, v, mask):
        # size = [B, L, H, E]
        B, L, H, E = q.shape
        x = q.permute(0, 2, 3, 1)
        # Compute Fourier coefficients
        x_ft = torch.fft.rfft(x, dim=-1)
        # Perform Fourier neural operations
        out_ft = torch.zeros(B, H, E, L // 2 + 1, device=x.device, dtype=torch.cfloat)
        for wi, i in enumerate(self.index):
            if i >= x_ft.shape[3] or wi >= out_ft.shape[3]:
                continue
            out_ft[:, :, :, wi] = self.compl_mul1d("bhi,hio->bho", x_ft[:, :, :, i],
                                                   torch.complex(self.weights1, self.weights2)[:, :, :, wi])
        # Return to time domain
        x = torch.fft.irfft(out_ft, n=x.size(-1))
        return (x, None)


# ########## Fourier Cross Former ####################
class FourierCrossAttention(nn.Module):
<<<<<<< HEAD
    """
    Fourier Cross Former
    """

=======
>>>>>>> 0d1f5330
    def __init__(self, in_channels, out_channels, seq_len_q, seq_len_kv, modes=64, mode_select_method='random',
                 activation='tanh', policy=0):
        super(FourierCrossAttention, self).__init__()
        print(' fourier enhanced cross attention used!')
        """
        1D Fourier Cross Attention layer. It does FFT, linear transform, attention mechanism and Inverse FFT.    
        """
        self.activation = activation
        self.in_channels = in_channels
        self.out_channels = out_channels
        # get modes for queries and keys (& values) on frequency domain
        self.index_q = get_frequency_modes(seq_len_q, modes=modes, mode_select_method=mode_select_method)
        self.index_kv = get_frequency_modes(seq_len_kv, modes=modes, mode_select_method=mode_select_method)

        print('modes_q={}, index_q={}'.format(len(self.index_q), self.index_q))
        print('modes_kv={}, index_kv={}'.format(len(self.index_kv), self.index_kv))

        self.scale = (1 / (in_channels * out_channels))
        self.weights1 = nn.Parameter(
            self.scale * torch.rand(8, in_channels // 8, out_channels // 8, len(self.index_q), dtype=torch.float))
        self.weights2 = nn.Parameter(
            self.scale * torch.rand(8, in_channels // 8, out_channels // 8, len(self.index_q), dtype=torch.float))

    # Complex multiplication
    def compl_mul1d(self, order, x, weights):
        x_flag = True
        w_flag = True
        if not torch.is_complex(x):
            x_flag = False
            x = torch.complex(x, torch.zeros_like(x).to(x.device))
        if not torch.is_complex(weights):
            w_flag = False
            weights = torch.complex(weights, torch.zeros_like(weights).to(weights.device))
        if x_flag or w_flag:
            return torch.complex(torch.einsum(order, x.real, weights.real) - torch.einsum(order, x.imag, weights.imag),
                                 torch.einsum(order, x.real, weights.imag) + torch.einsum(order, x.imag, weights.real))
        else:
            return torch.einsum(order, x.real, weights.real)

    def forward(self, q, k, v, mask):
        # size = [B, L, H, E]
        B, L, H, E = q.shape
        xq = q.permute(0, 2, 3, 1)  # size = [B, H, E, L]
        xk = k.permute(0, 2, 3, 1)
        xv = v.permute(0, 2, 3, 1)

        # Compute Fourier coefficients
        xq_ft_ = torch.zeros(B, H, E, len(self.index_q), device=xq.device, dtype=torch.cfloat)
        xq_ft = torch.fft.rfft(xq, dim=-1)
        for i, j in enumerate(self.index_q):
            if j >= xq_ft.shape[3]:
                continue
            xq_ft_[:, :, :, i] = xq_ft[:, :, :, j]
        xk_ft_ = torch.zeros(B, H, E, len(self.index_kv), device=xq.device, dtype=torch.cfloat)
        xk_ft = torch.fft.rfft(xk, dim=-1)
        for i, j in enumerate(self.index_kv):
            if j >= xk_ft.shape[3]:
                continue
            xk_ft_[:, :, :, i] = xk_ft[:, :, :, j]

        # perform attention mechanism on frequency domain
        xqk_ft = (self.compl_mul1d("bhex,bhey->bhxy", xq_ft_, xk_ft_))
        if self.activation == 'tanh':
            xqk_ft = torch.complex(xqk_ft.real.tanh(), xqk_ft.imag.tanh())
        elif self.activation == 'softmax':
            xqk_ft = torch.softmax(abs(xqk_ft), dim=-1)
            xqk_ft = torch.complex(xqk_ft, torch.zeros_like(xqk_ft))
        else:
            raise Exception('{} actiation function is not implemented'.format(self.activation))
        xqkv_ft = self.compl_mul1d("bhxy,bhey->bhex", xqk_ft, xk_ft_)
        xqkvw = self.compl_mul1d("bhex,heox->bhox", xqkv_ft, torch.complex(self.weights1, self.weights2))
        out_ft = torch.zeros(B, H, E, L // 2 + 1, device=xq.device, dtype=torch.cfloat)
        for i, j in enumerate(self.index_q):
            if i >= xqkvw.shape[3] or j >= out_ft.shape[3]:
                continue
            out_ft[:, :, :, j] = xqkvw[:, :, :, i]
        # Return to time domain
        out = torch.fft.irfft(out_ft / self.in_channels / self.out_channels, n=xq.size(-1))
        return (out, None)<|MERGE_RESOLUTION|>--- conflicted
+++ resolved
@@ -1,7 +1,3 @@
-# coding=utf-8
-# author=maziqing
-# email=maziqing.mzq@alibaba-inc.com
-
 import numpy as np
 import torch
 import torch.nn as nn
@@ -24,15 +20,10 @@
     return index
 
 
-# ########## fourier layer #############
 class FourierBlock(nn.Module):
-<<<<<<< HEAD
     """
     Fourier layers
     """
-
-=======
->>>>>>> 0d1f5330
     def __init__(self, in_channels, out_channels, seq_len, modes=0, mode_select_method='random'):
         super(FourierBlock, self).__init__()
         print('fourier enhanced block used!')
@@ -46,25 +37,12 @@
 
         self.scale = (1 / (in_channels * out_channels))
         self.weights1 = nn.Parameter(
-            self.scale * torch.rand(8, in_channels // 8, out_channels // 8, len(self.index), dtype=torch.float))
-        self.weights2 = nn.Parameter(
-            self.scale * torch.rand(8, in_channels // 8, out_channels // 8, len(self.index), dtype=torch.float))
+            self.scale * torch.rand(8, in_channels // 8, out_channels // 8, len(self.index), dtype=torch.cfloat))
 
     # Complex multiplication
-    def compl_mul1d(self, order, x, weights):
-        x_flag = True
-        w_flag = True
-        if not torch.is_complex(x):
-            x_flag = False
-            x = torch.complex(x, torch.zeros_like(x).to(x.device))
-        if not torch.is_complex(weights):
-            w_flag = False
-            weights = torch.complex(weights, torch.zeros_like(weights).to(weights.device))
-        if x_flag or w_flag:
-            return torch.complex(torch.einsum(order, x.real, weights.real) - torch.einsum(order, x.imag, weights.imag),
-                                 torch.einsum(order, x.real, weights.imag) + torch.einsum(order, x.imag, weights.real))
-        else:
-            return torch.einsum(order, x.real, weights.real)
+    def compl_mul1d(self, input, weights):
+        # (batch, in_channel, x ), (in_channel, out_channel, x) -> (batch, out_channel, x)
+        return torch.einsum("bhi,hio->bho", input, weights)
 
     def forward(self, q, k, v, mask):
         # size = [B, L, H, E]
@@ -77,22 +55,16 @@
         for wi, i in enumerate(self.index):
             if i >= x_ft.shape[3] or wi >= out_ft.shape[3]:
                 continue
-            out_ft[:, :, :, wi] = self.compl_mul1d("bhi,hio->bho", x_ft[:, :, :, i],
-                                                   torch.complex(self.weights1, self.weights2)[:, :, :, wi])
+            out_ft[:, :, :, wi] = self.compl_mul1d(x_ft[:, :, :, i], self.weights1[:, :, :, wi])
         # Return to time domain
         x = torch.fft.irfft(out_ft, n=x.size(-1))
         return (x, None)
 
 
-# ########## Fourier Cross Former ####################
 class FourierCrossAttention(nn.Module):
-<<<<<<< HEAD
     """
     Fourier Cross Former
     """
-
-=======
->>>>>>> 0d1f5330
     def __init__(self, in_channels, out_channels, seq_len_q, seq_len_kv, modes=64, mode_select_method='random',
                  activation='tanh', policy=0):
         super(FourierCrossAttention, self).__init__()
@@ -112,25 +84,12 @@
 
         self.scale = (1 / (in_channels * out_channels))
         self.weights1 = nn.Parameter(
-            self.scale * torch.rand(8, in_channels // 8, out_channels // 8, len(self.index_q), dtype=torch.float))
-        self.weights2 = nn.Parameter(
-            self.scale * torch.rand(8, in_channels // 8, out_channels // 8, len(self.index_q), dtype=torch.float))
+            self.scale * torch.rand(8, in_channels // 8, out_channels // 8, len(self.index_q), dtype=torch.cfloat))
 
     # Complex multiplication
-    def compl_mul1d(self, order, x, weights):
-        x_flag = True
-        w_flag = True
-        if not torch.is_complex(x):
-            x_flag = False
-            x = torch.complex(x, torch.zeros_like(x).to(x.device))
-        if not torch.is_complex(weights):
-            w_flag = False
-            weights = torch.complex(weights, torch.zeros_like(weights).to(weights.device))
-        if x_flag or w_flag:
-            return torch.complex(torch.einsum(order, x.real, weights.real) - torch.einsum(order, x.imag, weights.imag),
-                                 torch.einsum(order, x.real, weights.imag) + torch.einsum(order, x.imag, weights.real))
-        else:
-            return torch.einsum(order, x.real, weights.real)
+    def compl_mul1d(self, input, weights):
+        # (batch, in_channel, x ), (in_channel, out_channel, x) -> (batch, out_channel, x)
+        return torch.einsum("bhi,hio->bho", input, weights)
 
     def forward(self, q, k, v, mask):
         # size = [B, L, H, E]
@@ -154,16 +113,16 @@
             xk_ft_[:, :, :, i] = xk_ft[:, :, :, j]
 
         # perform attention mechanism on frequency domain
-        xqk_ft = (self.compl_mul1d("bhex,bhey->bhxy", xq_ft_, xk_ft_))
+        xqk_ft = (torch.einsum("bhex,bhey->bhxy", xq_ft_, xk_ft_))
         if self.activation == 'tanh':
-            xqk_ft = torch.complex(xqk_ft.real.tanh(), xqk_ft.imag.tanh())
+            xqk_ft = xqk_ft.tanh()
         elif self.activation == 'softmax':
             xqk_ft = torch.softmax(abs(xqk_ft), dim=-1)
             xqk_ft = torch.complex(xqk_ft, torch.zeros_like(xqk_ft))
         else:
             raise Exception('{} actiation function is not implemented'.format(self.activation))
-        xqkv_ft = self.compl_mul1d("bhxy,bhey->bhex", xqk_ft, xk_ft_)
-        xqkvw = self.compl_mul1d("bhex,heox->bhox", xqkv_ft, torch.complex(self.weights1, self.weights2))
+        xqkv_ft = torch.einsum("bhxy,bhey->bhex", xqk_ft, xk_ft_)
+        xqkvw = torch.einsum("bhex,heox->bhox", xqkv_ft, self.weights1)
         out_ft = torch.zeros(B, H, E, L // 2 + 1, device=xq.device, dtype=torch.cfloat)
         for i, j in enumerate(self.index_q):
             if i >= xqkvw.shape[3] or j >= out_ft.shape[3]:
