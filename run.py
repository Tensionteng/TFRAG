import argparse
import os
import torch
import torch.backends
from exp.exp_long_term_forecasting import Exp_Long_Term_Forecast
from exp.exp_imputation import Exp_Imputation
from exp.exp_short_term_forecasting import Exp_Short_Term_Forecast
from exp.exp_anomaly_detection import Exp_Anomaly_Detection
from exp.exp_classification import Exp_Classification
from utils.print_args import print_args
import random
import numpy as np

if __name__ == "__main__":
    fix_seed = 2021
    random.seed(fix_seed)
    torch.manual_seed(fix_seed)
    np.random.seed(fix_seed)

    parser = argparse.ArgumentParser(description="TimesNet")

    # basic config
    parser.add_argument(
        "--task_name",
        type=str,
        required=True,
        default="long_term_forecast",
        help="task name, options:[long_term_forecast, short_term_forecast, imputation, classification, anomaly_detection]",
    )
    parser.add_argument(
        "--is_training", type=int, required=True, default=1, help="status"
    )
    parser.add_argument(
        "--model_id", type=str, required=True, default="test", help="model id"
    )
    parser.add_argument(
        "--model",
        type=str,
        required=True,
        default="Autoformer",
        help="model name, options: [Autoformer, Transformer, TimesNet]",
    )

    # data loader
<<<<<<< HEAD
    parser.add_argument(
        "--data", type=str, required=True, default="ETTm1", help="dataset type"
    )
    parser.add_argument(
        "--root_path",
        type=str,
        default="./data/ETT/",
        help="root path of the data file",
    )
    parser.add_argument("--data_path", type=str, default="ETTh1.csv", help="data file")
    parser.add_argument(
        "--features",
        type=str,
        default="M",
        help="forecasting task, options:[M, S, MS]; M:multivariate predict multivariate, S:univariate predict univariate, MS:multivariate predict univariate",
    )
    parser.add_argument(
        "--target", type=str, default="OT", help="target feature in S or MS task"
    )
    parser.add_argument(
        "--freq",
        type=str,
        default="h",
        help="freq for time features encoding, options:[s:secondly, t:minutely, h:hourly, d:daily, b:business days, w:weekly, m:monthly], you can also use more detailed freq like 15min or 3h",
    )
    parser.add_argument(
        "--checkpoints",
        type=str,
        default="./checkpoints/",
        help="location of model checkpoints",
    )
=======
    parser.add_argument('--data', type=str, required=True, default='ETTh1', help='dataset type')
    parser.add_argument('--root_path', type=str, default='./data/ETT/', help='root path of the data file')
    parser.add_argument('--data_path', type=str, default='ETTh1.csv', help='data file')
    parser.add_argument('--features', type=str, default='M',
                        help='forecasting task, options:[M, S, MS]; M:multivariate predict multivariate, S:univariate predict univariate, MS:multivariate predict univariate')
    parser.add_argument('--target', type=str, default='OT', help='target feature in S or MS task')
    parser.add_argument('--freq', type=str, default='h',
                        help='freq for time features encoding, options:[s:secondly, t:minutely, h:hourly, d:daily, b:business days, w:weekly, m:monthly], you can also use more detailed freq like 15min or 3h')
    parser.add_argument('--checkpoints', type=str, default='./checkpoints/', help='location of model checkpoints')
>>>>>>> 4ddf869d

    # forecasting task
    parser.add_argument("--seq_len", type=int, default=96, help="input sequence length")
    parser.add_argument("--label_len", type=int, default=48, help="start token length")
    parser.add_argument(
        "--pred_len", type=int, default=96, help="prediction sequence length"
    )
    parser.add_argument(
        "--seasonal_patterns", type=str, default="Monthly", help="subset for M4"
    )
    parser.add_argument(
        "--inverse", action="store_true", help="inverse output data", default=False
    )

    # inputation task
    parser.add_argument("--mask_rate", type=float, default=0.25, help="mask ratio")

    # anomaly detection task
<<<<<<< HEAD
    parser.add_argument(
        "--anomaly_ratio", type=float, default=0.25, help="prior anomaly ratio (%)"
    )

    # model define
    parser.add_argument("--top_k", type=int, default=5, help="for TimesBlock")
    parser.add_argument("--num_kernels", type=int, default=6, help="for Inception")
    parser.add_argument("--enc_in", type=int, default=7, help="encoder input size")
    parser.add_argument("--dec_in", type=int, default=7, help="decoder input size")
    parser.add_argument("--c_out", type=int, default=7, help="output size")
    parser.add_argument("--d_model", type=int, default=512, help="dimension of model")
    parser.add_argument("--n_heads", type=int, default=8, help="num of heads")
    parser.add_argument("--e_layers", type=int, default=2, help="num of encoder layers")
    parser.add_argument("--d_layers", type=int, default=1, help="num of decoder layers")
    parser.add_argument("--d_ff", type=int, default=2048, help="dimension of fcn")
    parser.add_argument(
        "--moving_avg", type=int, default=25, help="window size of moving average"
    )
    parser.add_argument("--factor", type=int, default=1, help="attn factor")
    parser.add_argument(
        "--distil",
        action="store_false",
        help="whether to use distilling in encoder, using this argument means not using distilling",
        default=True,
    )
    parser.add_argument("--dropout", type=float, default=0.1, help="dropout")
    parser.add_argument(
        "--embed",
        type=str,
        default="timeF",
        help="time features encoding, options:[timeF, fixed, learned]",
    )
    parser.add_argument("--activation", type=str, default="gelu", help="activation")
    parser.add_argument(
        "--output_attention",
        action="store_true",
        help="whether to output attention in ecoder",
    )
=======
    parser.add_argument('--anomaly_ratio', type=float, default=0.25, help='prior anomaly ratio (%%)')

    # model define
    parser.add_argument('--expand', type=int, default=2, help='expansion factor for Mamba')
    parser.add_argument('--d_conv', type=int, default=4, help='conv kernel size for Mamba')
    parser.add_argument('--top_k', type=int, default=5, help='for TimesBlock')
    parser.add_argument('--num_kernels', type=int, default=6, help='for Inception')
    parser.add_argument('--enc_in', type=int, default=7, help='encoder input size')
    parser.add_argument('--dec_in', type=int, default=7, help='decoder input size')
    parser.add_argument('--c_out', type=int, default=7, help='output size')
    parser.add_argument('--d_model', type=int, default=512, help='dimension of model')
    parser.add_argument('--n_heads', type=int, default=8, help='num of heads')
    parser.add_argument('--e_layers', type=int, default=2, help='num of encoder layers')
    parser.add_argument('--d_layers', type=int, default=1, help='num of decoder layers')
    parser.add_argument('--d_ff', type=int, default=2048, help='dimension of fcn')
    parser.add_argument('--moving_avg', type=int, default=25, help='window size of moving average')
    parser.add_argument('--factor', type=int, default=1, help='attn factor')
    parser.add_argument('--distil', action='store_false',
                        help='whether to use distilling in encoder, using this argument means not using distilling',
                        default=True)
    parser.add_argument('--dropout', type=float, default=0.1, help='dropout')
    parser.add_argument('--embed', type=str, default='timeF',
                        help='time features encoding, options:[timeF, fixed, learned]')
    parser.add_argument('--activation', type=str, default='gelu', help='activation')
    parser.add_argument('--channel_independence', type=int, default=1,
                        help='0: channel dependence 1: channel independence for FreTS model')
    parser.add_argument('--decomp_method', type=str, default='moving_avg',
                        help='method of series decompsition, only support moving_avg or dft_decomp')
    parser.add_argument('--use_norm', type=int, default=1, help='whether to use normalize; True 1 False 0')
    parser.add_argument('--down_sampling_layers', type=int, default=0, help='num of down sampling layers')
    parser.add_argument('--down_sampling_window', type=int, default=1, help='down sampling window size')
    parser.add_argument('--down_sampling_method', type=str, default=None,
                        help='down sampling method, only support avg, max, conv')
    parser.add_argument('--seg_len', type=int, default=96,
                        help='the length of segmen-wise iteration of SegRNN')
>>>>>>> 4ddf869d

    # optimization
    parser.add_argument(
        "--num_workers", type=int, default=10, help="data loader num workers"
    )
    parser.add_argument("--itr", type=int, default=1, help="experiments times")
    parser.add_argument("--train_epochs", type=int, default=10, help="train epochs")
    parser.add_argument(
        "--batch_size", type=int, default=32, help="batch size of train input data"
    )
    parser.add_argument(
        "--patience", type=int, default=3, help="early stopping patience"
    )
    parser.add_argument(
        "--learning_rate", type=float, default=0.0001, help="optimizer learning rate"
    )
    parser.add_argument("--des", type=str, default="test", help="exp description")
    parser.add_argument("--loss", type=str, default="MSE", help="loss function")
    parser.add_argument(
        "--lradj", type=str, default="type1", help="adjust learning rate"
    )
    parser.add_argument(
        "--use_amp",
        action="store_true",
        help="use automatic mixed precision training",
        default=False,
    )

    # GPU
<<<<<<< HEAD
    parser.add_argument("--use_gpu", type=bool, default=True, help="use gpu")
    parser.add_argument("--gpu", type=int, default=0, help="gpu")
    parser.add_argument(
        "--use_multi_gpu", action="store_true", help="use multiple gpus", default=False
    )
    parser.add_argument(
        "--devices", type=str, default="0,1,2,3", help="device ids of multile gpus"
    )
=======
    parser.add_argument('--use_gpu', type=bool, default=True, help='use gpu')
    parser.add_argument('--gpu', type=int, default=0, help='gpu')
    parser.add_argument('--gpu_type', type=str, default='cuda', help='gpu type')  # cuda or mps
    parser.add_argument('--use_multi_gpu', action='store_true', help='use multiple gpus', default=False)
    parser.add_argument('--devices', type=str, default='0,1,2,3', help='device ids of multile gpus')
>>>>>>> 4ddf869d

    # de-stationary projector params
    parser.add_argument(
        "--p_hidden_dims",
        type=int,
        nargs="+",
        default=[128, 128],
        help="hidden layer dimensions of projector (List)",
    )
    parser.add_argument(
        "--p_hidden_layers",
        type=int,
        default=2,
        help="number of hidden layers in projector",
    )

<<<<<<< HEAD
    # RAG
    parser.add_argument(
        "--fusion_mode", help="fusion mode of RAG, mean or mlp", default="mean"
    )
    parser.add_argument("--w_trend", type=float, help="weight of trend", default=0.25)
    parser.add_argument(
        "--w_frequency", type=float, help="weight of frequency", default=0.25
    )
=======
    # metrics (dtw)
    parser.add_argument('--use_dtw', type=bool, default=False,
                        help='the controller of using dtw metric (dtw is time consuming, not suggested unless necessary)')

    # Augmentation
    parser.add_argument('--augmentation_ratio', type=int, default=0, help="How many times to augment")
    parser.add_argument('--seed', type=int, default=2, help="Randomization seed")
    parser.add_argument('--jitter', default=False, action="store_true", help="Jitter preset augmentation")
    parser.add_argument('--scaling', default=False, action="store_true", help="Scaling preset augmentation")
    parser.add_argument('--permutation', default=False, action="store_true",
                        help="Equal Length Permutation preset augmentation")
    parser.add_argument('--randompermutation', default=False, action="store_true",
                        help="Random Length Permutation preset augmentation")
    parser.add_argument('--magwarp', default=False, action="store_true", help="Magnitude warp preset augmentation")
    parser.add_argument('--timewarp', default=False, action="store_true", help="Time warp preset augmentation")
    parser.add_argument('--windowslice', default=False, action="store_true", help="Window slice preset augmentation")
    parser.add_argument('--windowwarp', default=False, action="store_true", help="Window warp preset augmentation")
    parser.add_argument('--rotation', default=False, action="store_true", help="Rotation preset augmentation")
    parser.add_argument('--spawner', default=False, action="store_true", help="SPAWNER preset augmentation")
    parser.add_argument('--dtwwarp', default=False, action="store_true", help="DTW warp preset augmentation")
    parser.add_argument('--shapedtwwarp', default=False, action="store_true", help="Shape DTW warp preset augmentation")
    parser.add_argument('--wdba', default=False, action="store_true", help="Weighted DBA preset augmentation")
    parser.add_argument('--discdtw', default=False, action="store_true",
                        help="Discrimitive DTW warp preset augmentation")
    parser.add_argument('--discsdtw', default=False, action="store_true",
                        help="Discrimitive shapeDTW warp preset augmentation")
    parser.add_argument('--extra_tag', type=str, default="", help="Anything extra")

    # TimeXer
    parser.add_argument('--patch_len', type=int, default=16, help='patch length')
>>>>>>> 4ddf869d

    args = parser.parse_args()
    if torch.cuda.is_available() and args.use_gpu:
        args.device = torch.device('cuda:{}'.format(args.gpu))
        print('Using GPU')
    else:
        if hasattr(torch.backends, "mps"):
            args.device = torch.device("mps") if torch.backends.mps.is_available() else torch.device("cpu")
        else:
            args.device = torch.device("cpu")
        print('Using cpu or mps')

    if args.use_gpu and args.use_multi_gpu:
        args.devices = args.devices.replace(" ", "")
        device_ids = args.devices.split(",")
        args.device_ids = [int(id_) for id_ in device_ids]
        args.gpu = args.device_ids[0]

    print("Args in experiment:")
    print_args(args)

    if args.task_name == "long_term_forecast":
        Exp = Exp_Long_Term_Forecast
    elif args.task_name == "short_term_forecast":
        Exp = Exp_Short_Term_Forecast
    elif args.task_name == "imputation":
        Exp = Exp_Imputation
    elif args.task_name == "anomaly_detection":
        Exp = Exp_Anomaly_Detection
    elif args.task_name == "classification":
        Exp = Exp_Classification
    else:
        Exp = Exp_Long_Term_Forecast

    if args.is_training:
        for ii in range(args.itr):
            # setting record of experiments
            exp = Exp(args)  # set experiments
<<<<<<< HEAD
            setting = "{}_{}_{}_{}_ft{}_sl{}_ll{}_pl{}_dm{}_nh{}_el{}_dl{}_df{}_fc{}_eb{}_dt{}_{}_{}_{}_{}_{}".format(
=======
            setting = '{}_{}_{}_{}_ft{}_sl{}_ll{}_pl{}_dm{}_nh{}_el{}_dl{}_df{}_expand{}_dc{}_fc{}_eb{}_dt{}_{}_{}'.format(
>>>>>>> 4ddf869d
                args.task_name,
                args.model_id,
                args.model,
                args.data,
                args.features,
                args.seq_len,
                args.label_len,
                args.pred_len,
                args.d_model,
                args.n_heads,
                args.e_layers,
                args.d_layers,
                args.d_ff,
                args.expand,
                args.d_conv,
                args.factor,
                args.embed,
                args.distil,
                args.des,
                ii,
                args.fusion_mode,
                args.w_trend,
                args.w_frequency,
            )

            print(
                ">>>>>>>start training : {}>>>>>>>>>>>>>>>>>>>>>>>>>>".format(setting)
            )
            exp.train(setting)

            print(
                ">>>>>>>testing : {}<<<<<<<<<<<<<<<<<<<<<<<<<<<<<<<<<".format(setting)
            )
            exp.test(setting)
            if args.gpu_type == 'mps':
                torch.backends.mps.empty_cache()
            elif args.gpu_type == 'cuda':
                torch.cuda.empty_cache()
    else:
        exp = Exp(args)  # set experiments
        ii = 0
<<<<<<< HEAD
        setting = "{}_{}_{}_{}_ft{}_sl{}_ll{}_pl{}_dm{}_nh{}_el{}_dl{}_df{}_fc{}_eb{}_dt{}_{}_{}_{}_{}_{}".format(
=======
        setting = '{}_{}_{}_{}_ft{}_sl{}_ll{}_pl{}_dm{}_nh{}_el{}_dl{}_df{}_expand{}_dc{}_fc{}_eb{}_dt{}_{}_{}'.format(
>>>>>>> 4ddf869d
            args.task_name,
            args.model_id,
            args.model,
            args.data,
            args.features,
            args.seq_len,
            args.label_len,
            args.pred_len,
            args.d_model,
            args.n_heads,
            args.e_layers,
            args.d_layers,
            args.d_ff,
            args.expand,
            args.d_conv,
            args.factor,
            args.embed,
            args.distil,
            args.des,
            ii,
            args.fusion_mode,
            args.w_trend,
            args.w_frequency,
        )

<<<<<<< HEAD
        exp = Exp(args)  # set experiments
        print(">>>>>>>testing : {}<<<<<<<<<<<<<<<<<<<<<<<<<<<<<<<<<".format(setting))
=======
        print('>>>>>>>testing : {}<<<<<<<<<<<<<<<<<<<<<<<<<<<<<<<<<'.format(setting))
>>>>>>> 4ddf869d
        exp.test(setting, test=1)
        if args.gpu_type == 'mps':
            torch.backends.mps.empty_cache()
        elif args.gpu_type == 'cuda':
            torch.cuda.empty_cache()<|MERGE_RESOLUTION|>--- conflicted
+++ resolved
@@ -42,9 +42,8 @@
     )
 
     # data loader
-<<<<<<< HEAD
-    parser.add_argument(
-        "--data", type=str, required=True, default="ETTm1", help="dataset type"
+    parser.add_argument(
+        "--data", type=str, required=True, default="ETTh1", help="dataset type"
     )
     parser.add_argument(
         "--root_path",
@@ -74,17 +73,6 @@
         default="./checkpoints/",
         help="location of model checkpoints",
     )
-=======
-    parser.add_argument('--data', type=str, required=True, default='ETTh1', help='dataset type')
-    parser.add_argument('--root_path', type=str, default='./data/ETT/', help='root path of the data file')
-    parser.add_argument('--data_path', type=str, default='ETTh1.csv', help='data file')
-    parser.add_argument('--features', type=str, default='M',
-                        help='forecasting task, options:[M, S, MS]; M:multivariate predict multivariate, S:univariate predict univariate, MS:multivariate predict univariate')
-    parser.add_argument('--target', type=str, default='OT', help='target feature in S or MS task')
-    parser.add_argument('--freq', type=str, default='h',
-                        help='freq for time features encoding, options:[s:secondly, t:minutely, h:hourly, d:daily, b:business days, w:weekly, m:monthly], you can also use more detailed freq like 15min or 3h')
-    parser.add_argument('--checkpoints', type=str, default='./checkpoints/', help='location of model checkpoints')
->>>>>>> 4ddf869d
 
     # forecasting task
     parser.add_argument("--seq_len", type=int, default=96, help="input sequence length")
@@ -103,47 +91,9 @@
     parser.add_argument("--mask_rate", type=float, default=0.25, help="mask ratio")
 
     # anomaly detection task
-<<<<<<< HEAD
-    parser.add_argument(
-        "--anomaly_ratio", type=float, default=0.25, help="prior anomaly ratio (%)"
-    )
-
-    # model define
-    parser.add_argument("--top_k", type=int, default=5, help="for TimesBlock")
-    parser.add_argument("--num_kernels", type=int, default=6, help="for Inception")
-    parser.add_argument("--enc_in", type=int, default=7, help="encoder input size")
-    parser.add_argument("--dec_in", type=int, default=7, help="decoder input size")
-    parser.add_argument("--c_out", type=int, default=7, help="output size")
-    parser.add_argument("--d_model", type=int, default=512, help="dimension of model")
-    parser.add_argument("--n_heads", type=int, default=8, help="num of heads")
-    parser.add_argument("--e_layers", type=int, default=2, help="num of encoder layers")
-    parser.add_argument("--d_layers", type=int, default=1, help="num of decoder layers")
-    parser.add_argument("--d_ff", type=int, default=2048, help="dimension of fcn")
-    parser.add_argument(
-        "--moving_avg", type=int, default=25, help="window size of moving average"
-    )
-    parser.add_argument("--factor", type=int, default=1, help="attn factor")
-    parser.add_argument(
-        "--distil",
-        action="store_false",
-        help="whether to use distilling in encoder, using this argument means not using distilling",
-        default=True,
-    )
-    parser.add_argument("--dropout", type=float, default=0.1, help="dropout")
-    parser.add_argument(
-        "--embed",
-        type=str,
-        default="timeF",
-        help="time features encoding, options:[timeF, fixed, learned]",
-    )
-    parser.add_argument("--activation", type=str, default="gelu", help="activation")
-    parser.add_argument(
-        "--output_attention",
-        action="store_true",
-        help="whether to output attention in ecoder",
-    )
-=======
-    parser.add_argument('--anomaly_ratio', type=float, default=0.25, help='prior anomaly ratio (%%)')
+    parser.add_argument(
+        "--anomaly_ratio", type=float, default=0.25, help="prior anomaly ratio (%%)"
+    )
 
     # model define
     parser.add_argument('--expand', type=int, default=2, help='expansion factor for Mamba')
@@ -178,7 +128,6 @@
                         help='down sampling method, only support avg, max, conv')
     parser.add_argument('--seg_len', type=int, default=96,
                         help='the length of segmen-wise iteration of SegRNN')
->>>>>>> 4ddf869d
 
     # optimization
     parser.add_argument(
@@ -208,22 +157,15 @@
     )
 
     # GPU
-<<<<<<< HEAD
     parser.add_argument("--use_gpu", type=bool, default=True, help="use gpu")
     parser.add_argument("--gpu", type=int, default=0, help="gpu")
+    parser.add_argument('--gpu_type', type=str, default='cuda', help='gpu type')  # cuda or mps
     parser.add_argument(
         "--use_multi_gpu", action="store_true", help="use multiple gpus", default=False
     )
     parser.add_argument(
         "--devices", type=str, default="0,1,2,3", help="device ids of multile gpus"
     )
-=======
-    parser.add_argument('--use_gpu', type=bool, default=True, help='use gpu')
-    parser.add_argument('--gpu', type=int, default=0, help='gpu')
-    parser.add_argument('--gpu_type', type=str, default='cuda', help='gpu type')  # cuda or mps
-    parser.add_argument('--use_multi_gpu', action='store_true', help='use multiple gpus', default=False)
-    parser.add_argument('--devices', type=str, default='0,1,2,3', help='device ids of multile gpus')
->>>>>>> 4ddf869d
 
     # de-stationary projector params
     parser.add_argument(
@@ -240,16 +182,6 @@
         help="number of hidden layers in projector",
     )
 
-<<<<<<< HEAD
-    # RAG
-    parser.add_argument(
-        "--fusion_mode", help="fusion mode of RAG, mean or mlp", default="mean"
-    )
-    parser.add_argument("--w_trend", type=float, help="weight of trend", default=0.25)
-    parser.add_argument(
-        "--w_frequency", type=float, help="weight of frequency", default=0.25
-    )
-=======
     # metrics (dtw)
     parser.add_argument('--use_dtw', type=bool, default=False,
                         help='the controller of using dtw metric (dtw is time consuming, not suggested unless necessary)')
@@ -280,7 +212,14 @@
 
     # TimeXer
     parser.add_argument('--patch_len', type=int, default=16, help='patch length')
->>>>>>> 4ddf869d
+    # RAG
+    parser.add_argument(
+        "--fusion_mode", help="fusion mode of RAG, mean or mlp", default="mean"
+    )
+    parser.add_argument("--w_trend", type=float, help="weight of trend", default=0.25)
+    parser.add_argument(
+        "--w_frequency", type=float, help="weight of frequency", default=0.25
+    )
 
     args = parser.parse_args()
     if torch.cuda.is_available() and args.use_gpu:
@@ -319,11 +258,7 @@
         for ii in range(args.itr):
             # setting record of experiments
             exp = Exp(args)  # set experiments
-<<<<<<< HEAD
-            setting = "{}_{}_{}_{}_ft{}_sl{}_ll{}_pl{}_dm{}_nh{}_el{}_dl{}_df{}_fc{}_eb{}_dt{}_{}_{}_{}_{}_{}".format(
-=======
-            setting = '{}_{}_{}_{}_ft{}_sl{}_ll{}_pl{}_dm{}_nh{}_el{}_dl{}_df{}_expand{}_dc{}_fc{}_eb{}_dt{}_{}_{}'.format(
->>>>>>> 4ddf869d
+            setting = "{}_{}_{}_{}_ft{}_sl{}_ll{}_pl{}_dm{}_nh{}_el{}_dl{}_df{}_expand{}_dc{}_fc{}_eb{}_dt{}_{}_{}_{}_{}_{}".format(
                 args.task_name,
                 args.model_id,
                 args.model,
@@ -365,11 +300,7 @@
     else:
         exp = Exp(args)  # set experiments
         ii = 0
-<<<<<<< HEAD
-        setting = "{}_{}_{}_{}_ft{}_sl{}_ll{}_pl{}_dm{}_nh{}_el{}_dl{}_df{}_fc{}_eb{}_dt{}_{}_{}_{}_{}_{}".format(
-=======
-        setting = '{}_{}_{}_{}_ft{}_sl{}_ll{}_pl{}_dm{}_nh{}_el{}_dl{}_df{}_expand{}_dc{}_fc{}_eb{}_dt{}_{}_{}'.format(
->>>>>>> 4ddf869d
+        setting = "{}_{}_{}_{}_ft{}_sl{}_ll{}_pl{}_dm{}_nh{}_el{}_dl{}_df{}_expand{}_dc{}_fc{}_eb{}_dt{}_{}_{}_{}_{}_{}".format(
             args.task_name,
             args.model_id,
             args.model,
@@ -395,12 +326,7 @@
             args.w_frequency,
         )
 
-<<<<<<< HEAD
-        exp = Exp(args)  # set experiments
         print(">>>>>>>testing : {}<<<<<<<<<<<<<<<<<<<<<<<<<<<<<<<<<".format(setting))
-=======
-        print('>>>>>>>testing : {}<<<<<<<<<<<<<<<<<<<<<<<<<<<<<<<<<'.format(setting))
->>>>>>> 4ddf869d
         exp.test(setting, test=1)
         if args.gpu_type == 'mps':
             torch.backends.mps.empty_cache()
