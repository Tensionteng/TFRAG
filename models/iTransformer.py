import torch
import torch.nn as nn
import torch.nn.functional as F
from layers.Transformer_EncDec import Encoder, EncoderLayer
from layers.SelfAttention_Family import FullAttention, AttentionLayer
from layers.Embed import DataEmbedding_inverted
import numpy as np


class Model(nn.Module):
    """
    Paper link: https://arxiv.org/abs/2310.06625
    """

    def __init__(self, configs):
        super(Model, self).__init__()
        self.task_name = configs.task_name
        self.seq_len = configs.seq_len
        self.pred_len = configs.pred_len
        # Embedding
        self.enc_embedding = DataEmbedding_inverted(
            configs.seq_len,
            configs.d_model,
            configs.embed,
            configs.freq,
            configs.dropout,
        )
        # Encoder
        self.encoder = Encoder(
            [
                EncoderLayer(
                    AttentionLayer(
<<<<<<< HEAD
                        FullAttention(
                            False,
                            configs.factor,
                            attention_dropout=configs.dropout,
                            output_attention=configs.output_attention,
                        ),
                        configs.d_model,
                        configs.n_heads,
                    ),
=======
                        FullAttention(False, configs.factor, attention_dropout=configs.dropout,
                                      output_attention=False), configs.d_model, configs.n_heads),
>>>>>>> 4ddf869d
                    configs.d_model,
                    configs.d_ff,
                    dropout=configs.dropout,
                    activation=configs.activation,
                )
                for l in range(configs.e_layers)
            ],
            norm_layer=torch.nn.LayerNorm(configs.d_model),
        )
        # Decoder
        if (
            self.task_name == "long_term_forecast"
            or self.task_name == "short_term_forecast"
        ):
            self.projection = nn.Linear(configs.d_model, configs.pred_len, bias=True)
        if self.task_name == "imputation":
            self.projection = nn.Linear(configs.d_model, configs.seq_len, bias=True)
        if self.task_name == "anomaly_detection":
            self.projection = nn.Linear(configs.d_model, configs.seq_len, bias=True)
        if self.task_name == "classification":
            self.act = F.gelu
            self.dropout = nn.Dropout(configs.dropout)
            self.projection = nn.Linear(
                configs.d_model * configs.enc_in, configs.num_class
            )

    def forecast(self, x_enc, x_mark_enc, x_dec, x_mark_dec):
        # Normalization from Non-stationary Transformer
        means = x_enc.mean(1, keepdim=True).detach()
        x_enc = x_enc - means
        stdev = torch.sqrt(torch.var(x_enc, dim=1, keepdim=True, unbiased=False) + 1e-5)
        x_enc /= stdev

        _, _, N = x_enc.shape

        # Embedding
        enc_out = self.enc_embedding(x_enc, x_mark_enc)
        enc_out, attns = self.encoder(enc_out, attn_mask=None)

        dec_out = self.projection(enc_out).permute(0, 2, 1)[:, :, :N]
        # De-Normalization from Non-stationary Transformer
        dec_out = dec_out * (stdev[:, 0, :].unsqueeze(1).repeat(1, self.pred_len, 1))
        dec_out = dec_out + (means[:, 0, :].unsqueeze(1).repeat(1, self.pred_len, 1))
        return dec_out

    def imputation(self, x_enc, x_mark_enc, x_dec, x_mark_dec, mask):
        # Normalization from Non-stationary Transformer
        means = x_enc.mean(1, keepdim=True).detach()
        x_enc = x_enc - means
        stdev = torch.sqrt(torch.var(x_enc, dim=1, keepdim=True, unbiased=False) + 1e-5)
        x_enc /= stdev

        _, L, N = x_enc.shape

        # Embedding
        enc_out = self.enc_embedding(x_enc, x_mark_enc)
        enc_out, attns = self.encoder(enc_out, attn_mask=None)

        dec_out = self.projection(enc_out).permute(0, 2, 1)[:, :, :N]
        # De-Normalization from Non-stationary Transformer
        dec_out = dec_out * (stdev[:, 0, :].unsqueeze(1).repeat(1, L, 1))
        dec_out = dec_out + (means[:, 0, :].unsqueeze(1).repeat(1, L, 1))
        return dec_out

    def anomaly_detection(self, x_enc):
        # Normalization from Non-stationary Transformer
        means = x_enc.mean(1, keepdim=True).detach()
        x_enc = x_enc - means
        stdev = torch.sqrt(torch.var(x_enc, dim=1, keepdim=True, unbiased=False) + 1e-5)
        x_enc /= stdev

        _, L, N = x_enc.shape

        # Embedding
        enc_out = self.enc_embedding(x_enc, None)
        enc_out, attns = self.encoder(enc_out, attn_mask=None)

        dec_out = self.projection(enc_out).permute(0, 2, 1)[:, :, :N]
        # De-Normalization from Non-stationary Transformer
        dec_out = dec_out * (stdev[:, 0, :].unsqueeze(1).repeat(1, L, 1))
        dec_out = dec_out + (means[:, 0, :].unsqueeze(1).repeat(1, L, 1))
        return dec_out

    def classification(self, x_enc, x_mark_enc):
        # Embedding
        enc_out = self.enc_embedding(x_enc, None)
        enc_out, attns = self.encoder(enc_out, attn_mask=None)

        # Output
        output = self.act(
            enc_out
        )  # the output transformer encoder/decoder embeddings don't include non-linearity
        output = self.dropout(output)
        output = output.reshape(output.shape[0], -1)  # (batch_size, c_in * d_model)
        output = self.projection(output)  # (batch_size, num_classes)
        return output

    def forward(self, x_enc, x_mark_enc, x_dec, x_mark_dec, mask=None):
        if (
            self.task_name == "long_term_forecast"
            or self.task_name == "short_term_forecast"
        ):
            dec_out = self.forecast(x_enc, x_mark_enc, x_dec, x_mark_dec)
            return dec_out[:, -self.pred_len :, :]  # [B, L, D]
        if self.task_name == "imputation":
            dec_out = self.imputation(x_enc, x_mark_enc, x_dec, x_mark_dec, mask)
            return dec_out  # [B, L, D]
        if self.task_name == "anomaly_detection":
            dec_out = self.anomaly_detection(x_enc)
            return dec_out  # [B, L, D]
        if self.task_name == "classification":
            dec_out = self.classification(x_enc, x_mark_enc)
            return dec_out  # [B, N]
        return None<|MERGE_RESOLUTION|>--- conflicted
+++ resolved
@@ -30,20 +30,15 @@
             [
                 EncoderLayer(
                     AttentionLayer(
-<<<<<<< HEAD
                         FullAttention(
                             False,
                             configs.factor,
                             attention_dropout=configs.dropout,
-                            output_attention=configs.output_attention,
+                            output_attention=False,
                         ),
                         configs.d_model,
                         configs.n_heads,
                     ),
-=======
-                        FullAttention(False, configs.factor, attention_dropout=configs.dropout,
-                                      output_attention=False), configs.d_model, configs.n_heads),
->>>>>>> 4ddf869d
                     configs.d_model,
                     configs.d_ff,
                     dropout=configs.dropout,
