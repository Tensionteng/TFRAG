--- conflicted
+++ resolved
@@ -2,12 +2,8 @@
 import torch
 from models import Autoformer, Transformer, TimesNet, Nonstationary_Transformer, DLinear, FEDformer, \
     Informer, LightTS, Reformer, ETSformer, Pyraformer, PatchTST, MICN, Crossformer, FiLM, iTransformer, \
-<<<<<<< HEAD
-    Koopa, TiDE, TFRAG
-=======
-    Koopa, TiDE, FreTS, TimeMixer, TSMixer, SegRNN, MambaSimple, TemporalFusionTransformer, SCINet, PAttn, TimeXer, \
+    Koopa, TiDE, TFRAG, FreTS, TimeMixer, TSMixer, SegRNN, MambaSimple, TemporalFusionTransformer, SCINet, PAttn, TimeXer, \
     WPMixer
->>>>>>> 4ddf869d
 
 
 class Exp_Basic(object):
@@ -32,9 +28,7 @@
             'iTransformer': iTransformer,
             'Koopa': Koopa,
             'TiDE': TiDE,
-<<<<<<< HEAD
             'TFRAG': TFRAG,
-=======
             'FreTS': FreTS,
             'MambaSimple': MambaSimple,
             'TimeMixer': TimeMixer,
@@ -45,7 +39,6 @@
             'PAttn': PAttn,
             'TimeXer': TimeXer,
             'WPMixer': WPMixer
->>>>>>> 4ddf869d
         }
         if args.model == 'Mamba':
             print('Please make sure you have successfully installed mamba_ssm')
